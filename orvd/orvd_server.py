--- conflicted
+++ resolved
@@ -157,8 +157,6 @@
     else:
         return bad_request('Wrong id/decision')
 
-<<<<<<< HEAD
-=======
 
 @app.route('/logs')
 def logs_page():
@@ -181,7 +179,6 @@
     else:
         return bad_request('Wrong id')
 
->>>>>>> 0b0865cf
 
 @app.route('/mission_sender')
 def mission_sender():

--- conflicted
+++ resolved
@@ -13,12 +13,8 @@
 export BUILD_WITH_CLANG=
 export BUILD_WITH_GCC=
 
-<<<<<<< HEAD
-BOARD_ID="1"
+BOARD_ID=""
 SERVER_IP="192.168.1.78"
-=======
-BOARD_ID=""
->>>>>>> aef8dc00
 
 set -eu
 
@@ -55,14 +51,10 @@
         --sdk-path|-s)
             SDK_PREFIX=$2
             ;;
-<<<<<<< HEAD
-        --server_ip)
+        --server-ip)
             SERVER_IP=$2
             ;;
-        --board_id)
-=======
         --board-id)
->>>>>>> aef8dc00
             BOARD_ID=$2
             ;;
         -*)
@@ -86,14 +78,9 @@
 "$SDK_PREFIX/toolchain/bin/cmake" -G "Unix Makefiles" -B "$BUILD" \
       -D SIMULATION="FALSE" \
       -D SERVER="TRUE" \
-<<<<<<< HEAD
       -D UNIT_TESTS="FALSE" \
-      -D BOARD_ID=$BOARD_ID \
+      -D BOARD_ID="$BOARD_ID" \
       -D SERVER_IP=$SERVER_IP \
-=======
-      -D BOARD_ID="$BOARD_ID" \
-      -D SERVER_IP="192.168.1.78" \
->>>>>>> aef8dc00
       -D CMAKE_BUILD_TYPE:STRING=Debug \
       -D CMAKE_INSTALL_PREFIX:STRING="$INSTALL_PREFIX" \
       -D CMAKE_FIND_ROOT_PATH="${SDK_PREFIX}/sysroot-$TARGET" \

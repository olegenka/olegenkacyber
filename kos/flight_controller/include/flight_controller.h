/**
 * \file
 * \~English \brief Declaration of methods for flight mission management.
 * \~Russian \brief Объявление методов для работы с полетной миссией.
 */

#pragma once
#include <stdint.h>

/** \cond */
#define AREA_NAME_MAX_LEN 32
/** \endcond */

/**
 * \~English Mission command type recognized by the security module.
 * \~Russian Тип распознаваемой модулем безопасности команды миссии.
 */
enum CommandType {
    /**
     * \~English Set provided coordinates as home. Thhis command is expected to be the first in the mission.
     * \note The actual home point may differ from set one.
     * \~Russian Назначение заданной точки домом. Ожидается, что эта команда -- первая в миссии.
     * \note Фактическое место дома может не совпадать с указанным в миссии.
     */
    HOME,
    /**
     * \~English Command to start flight by taking specified altitude. Expected to follow \ref HOME command.
     * \~Russian Предписание подняться на заданную высоту. Ожидается, что эта команда следует за командой \ref HOME.
     */
    TAKEOFF,
    /**
     * \~English Command to fly to specified point.
     * \~Russian Предписание лететь к указанной точке.
     */
    WAYPOINT,
    /**
     * \~English Command to land at specified point.
     * \note If specified latitude and longitude are equal zero, the landing will be performed at current drone location.
     * \~Russian Предписание приземлиться в указанной точке.
     * \note Если указанные широта и долгота равны нулю, посадка будет произведена в текущем местонахождении дрона.
     */
    LAND,
    /**
     * \~English Set specified PWM value for specified servo.
     * \~Russian Установка указанного значения ШИМ для указанного сервопривода.
     */
    SET_SERVO,
    /**
     * \~English Command to wait for specified amount of seconds before next command execution.
     * \~Russian Ожидание указанног очисла секунд перед выполнением следующей команды.
     */
    DELAY
};

/**
 * \~English Structure to store \ref TAKEOFF command arguments.
 * \~Russian Структура для хранения аргументов команды \ref TAKEOFF.
 */
struct CommandTakeoff {
    /**
     * \~English Altitude relative to home point in cm.
     * \~Russian Высота относительно дома в см.
     */
    int32_t altitude;

    /**
     * \~English Default constructor.
     * \param[in] alt Relative altitude in cm.
     * \~Russian Конструктор по умолчанию.
     * \param[in] alt Относительная высота в см.
     */
    CommandTakeoff(int32_t alt) {
        altitude = alt;
    }
};

/**
 * \~English Structure to store \ref WAYPOINT command arguments (as well as \ref HOME and \ref LAND).
 * \~Russian Структура для хранения аргументов команды \ref WAYPOINT (а также \ref HOME и \ref LAND).
 */
struct CommandWaypoint {
    /**
     * \~English Latitude in degrees * 10^7.
     * \~Russian Широта в градусах * 10^7.
     */
    int32_t latitude;
    /**
     * \~English Longitude in degrees * 10^7.
     * \~Russian Долгота в градусах * 10^7.
     */
    int32_t longitude;
    /**
     * \~English Altitude in cm.
     * \note Relative for \ref WAYPOINT command, absolute -- for \ref HOME and \ref LAND.
     * \~Russian Высота в см.
     * \note Относительная для команды \ref WAYPOINT, абсолютная -- для \ref HOME и \ref LAND.
     */
    int32_t altitude;

    /**
     * \~English Default constructor.
     * \param[in] lat Latitude in degrees * 10^7.
     * \param[in] lng Longitude in degrees * 10^7.
     * \param[in] alt Altitude in cm.
     * \~Russian Конструктор по умолчанию.
     * \param[in] lat Широта в градусах * 10^7.
     * \param[in] lng Долгота в градусах * 10^7.
     * \param[in] alt Высота в см.
     */
    CommandWaypoint(int32_t lat, int32_t lng, int32_t alt) {
        latitude = lat;
        longitude = lng;
        altitude = alt;
    }
};

/**
 * \~English Structure to store \ref SET_SERVO command arguments.
 * \~Russian Структура для хранения аргументов команды \ref SET_SERVO.
 */
struct CommandServo {
    /**
     * \~English Servo number.
     * \note Number starts with 1. The first servos refer to drone motors.
     * \~Russian Номер сервопривода.
     * \note Нумерация начинается с 1. Первые сервоприводы отностяся к двигателям дрона.
     */
    int32_t number;
    /**
     * \~English PWM value.
     * \~Russian Значение ШИМ.
     */
    int32_t pwm;

    /**
     * \~English Default constructor.
     * \param[in] num Servo number.
     * \param[in] pwn PWM value.
     * \~Russian Конструктор по умолчанию.
     * \param[in] num Номер сервопривода.
     * \param[in] pwn Значение ШИМ.
     */
    CommandServo(int32_t num, int32_t pwm_) {
        number = num;
        pwm = pwm_;
    }
};

/**
 * \~English Structure to store \ref DELAY command arguments.
 * \~Russian Структура для хранения аргументов команды \ref DELAY.
 */
struct CommandDelay {
    /**
     * \~English Delay in seconds before next command.
     * \~Russian Задержка в секундах перед выполнением следующей команды.
     */
    int32_t delay;

    /**
     * \~English Default constructor.
     * \param[in] delay_ Delay in seconds.
     * \~Russian Конструктор по умолчанию.
     * \param[in] delay_ Задержка в секундах.
     */
    CommandDelay(int32_t delay_) {
        delay = delay_;
    }
};

/**
 * \~English Union to store any command arguments.
 * \~Russian Объединение для хранения аргументов команды любого типа.
 */
union CommandContent {
    /**
     * \~English \ref TAKEOFF command arguments. See \ref CommandTakeoff.
     * \~Russian Аргументы команды \ref TAKEOFF. См. \ref CommandTakeoff.
     */
    CommandTakeoff takeoff;
    /**
     * \~English \ref HOME, \ref WAYPOINT and \ref LAND command arguments. See \ref CommandWaypoint.
     * \~Russian Аргументы команд \ref HOME, \ref WAYPOINT и \ref LAND. См. \ref CommandWaypoint.
     */
    CommandWaypoint waypoint;
    /**
     * \~English \ref SET_SERVO command arguments. See \ref CommandServo.
     * \~Russian Аргументы команды \ref SET_SERVO. См. \ref CommandServo.
     */
    CommandServo servo;
    /**
     * \~English \ref DELAY command arguments. See \ref CommandDelay.
     * \~Russian Аргументы команды \ref DELAY. См. \ref CommandDelay.
     */
    CommandDelay delay;
};

/**
 * \~English Structure to store mission command with its arguments.
 * \~Russian Структура для хранения команды миссии с аргументами.
 */
struct MissionCommand {
    /**
     * \~English Command type. See \ref CommandType.
     * \~Russian Тип команды. См. \ref CommandType.
     */
    CommandType type;
    /**
     * \~English Command arguments. See \ref CommandContent.
     * \~Russian Аргументы команды. См. \ref CommandContent.
     */
    CommandContent content;
};

/**
 * \~English Structure to store coordinates of no-flight area vertex.
 * \~Russian Структура для хранения координат вершины бесполетной зоны.
 */
struct Point2D {
    /**
     * \~English Latitude in degrees * 10^7.
     * \~Russian Широта в градусах * 10^7.
     */
    int32_t latitude;
    /**
     * \~English Command type. See \ref CommandType.
     * \~Russian Longitude in degrees * 10^7.
     */
    int32_t longitude;

    /**
     * \~English Default constructor.
     * \param[in] lat Latitude in degrees * 10^7.
     * \param[in] lng Longitude in degrees * 10^7.
     * \~Russian Конструктор по умолчанию.
     * \param[in] lat Широта в градусах * 10^7.
     * \param[in] lng Долгота в градусах * 10^7.
     */
    Point2D(int32_t lat, int32_t lng) {
        latitude = lat;
        longitude = lng;
    }
};

/**
 * \~English Structure to store no-flight area.
 * \~Russian Структура для хранения бесполетной зоны.
 */
struct NoFlightArea {
    /**
     * \~English No-flight area name.
     * \~Russian Имя бесполетной зоны.
     */
    char name[AREA_NAME_MAX_LEN + 1];
    /**
     * \~English Number of vertices of the polygon that forms the no-flight area.
     * \~Russian Число вершин многоугольника, образующего бесполетную зону.
     */
    int pointNum;
    /**
     * \~English No-flight area vertices.
     * \~Russian Веришны бесполетной зоны.
     */
    Point2D* points;
};

/**
 * \~English Converts a mission received from the ATM server into an array of commands of \ref MissionCommand type.
 * \param[in] mission Mission from the ATM server. Expected form is "$FlightMission mission#".
 * \return Returns 1 on successful conversion, 0 otherwise.
 * \~Russian Преобразует миссию, полученную от сервера ОРВД, в массив команд типа \ref MissionCommand.
 * \param[in] mission Миссия, пришедшая от сервера ОРВД. Ожидается в виде "$FlightMission миссия#".
 * \return Возвращает 1, если миссия была успешно распознана, иначе -- 0.
 */
int loadMission(char* mission);
/**
 * \~English Logs an existing mission and at the same time prints it to the console.
 * \~Russian Записывает имеющуюся миссию в лог и одновременно выводит ее в консоль.
 */
void printMission();
/**
 * \~English Returns current drone mission.
 * \param[out] num Number of mission commands.
 * \return Returns pointer to a mission commands array.
 * \~Russian Возвращает текущую миссию дрона.
 * \param[out] num Число команд в миссии.
 * \return Возвращает указатель на массив команд миссии.
 */
MissionCommand* getMissionCommands(int &num);

/**
 * \~English Converts an array of commands to a string, that can be recognised by the ATM server.
 * \param[in] commands Array of commands to convert.
 * \param[in] num Number of commands to convert.
 * \param[in, out] string String, where the converted commands will be stored.
 * \param[in] len Length of string to write converted commands.
 * \return Returns 1 on successful conversion, 0 otherwise.
 * \~Russian Преобразует массив команд в строку, распознаваемую сервером ОРВД.
 * \param[in] commands Массив команд, которые будут конвертированы.
 * \param[in] num Количество конвертируемых команд.
 * \param[in, out] string Строка, куда будут записаны конвертированные команды.
 * \param[in] len Длина строки для записи результата.
 * \return Возвращает 1 при успешном преобразовании, иначе -- 0.
 */
int missionToString(MissionCommand* commands, uint8_t num, char* string, uint32_t len);
/**
 * \~English Converts an array of commands to a byte array, that can be recognised by the autopilot firmware.
 * \param[in] commands Array of commands to convert.
 * \param[in] num Number of commands to convert.
 * \param[out] bytes Byte array, where the converted commands will be stored.
 * \return Returns 1 on successful conversion, 0 otherwise.
 * \~Russian Преобразует массив команд в массив байтов, распознаваемый прошивкой автопилота.
 * \param[in] commands Массив команд, которые будут конвертированы.
 * \param[in] num Количество конвертируемых команд.
 * \param[out] bytes Массив байтов, куда будут записаны конвертированные команды.
 * \return Возвращает 1 при успешном преобразовании, иначе -- 0.
 */
int missionToBytes(MissionCommand* commands, uint8_t num, uint8_t* bytes);
/**
 * \~English Calculates a size of array to store mission in raw bytes format.
 * \param[in] commands Array of mission commands.
 * \param[in] num Number of mission commands.
 * \return Returns the size required to store the mission.
 * \~Russian Вычисляет размер массива для хранения миссии в виде массива необработанных байтов.
 * \param[in] commands Массив команд миссии.
 * \param[in] num Количество команд миссии.
 * \return Возвращает размер массива, требуемого длоя хранения миссии.
 */
uint32_t getMissionBytesSize(MissionCommand* commands, uint8_t num);

/**
 * \~English Converts a no-flight areas string received from the ATM server into an array of areas of \ref NoFlightArea type.
 * \param[in] areas String from the ATM server. Expected form is "$ForbiddenZones areas#".
 * \return Returns 1 on successful conversion, 0 otherwise.
 * \~Russian Преобразует строку с бесполетным зонами, полученную от сервера ОРВД, в массив зон типа \ref NoFlightArea.
 * \param[in] areas Строка, пришедшая от сервера ОРВД. Ожидается в виде "$ForbiddenZones зоны#".
 * \return Возвращает 1, если зоны были успешно распознаны, иначе -- 0.
 */
int loadNoFlightAreas(char* areas);
/**
 * \~English Converts a string with changes in no-flight areas received from the ATM server, and updates current no-flight areas array.
 * \param[in] areas String from the ATM server. Expected form is "$ForbiddenZonesDelta changes#".
 * \return Returns 1 on successful conversion, 0 otherwise.
 * \~Russian Преобразует строку с изменениями бесполетных зон, полученную от сервера ОРВД, и обновляет массив бесполетных зон.
 * \param[in] areas Строка, пришедшая от сервера ОРВД. Ожидается в виде "$ForbiddenZonesDelta изменения#".
 * \return Возвращает 1, если изменения зон были успешно распознаны, иначе -- 0.
 */
int updateNoFlightAreas(char* areas);
/**
 * \~English Deletes all no-flight areas.
 * \~Russian Очищает список бесполетных зон.
 */
void deleteNoFlightAreas();
/**
 * \~English Logs current no-flight areas and at the same time prints them to the console.
 * \~Russian Записывает имеющиеся бесполетные зоны в лог и одновременно выводит их в консоль.
 */
void printNoFlightAreas();
/**
 * \~English Returns current no-flight areas.
 * \param[out] num Number of no-flight areas.
 * \return Returns pointer to a no-flight areas array.
 * \~Russian Возвращает текущие бесполетные зоны.
 * \param[out] num Число бесполетных зон.
 * \return Возвращает указатель на массив бесполетных зон.
 */
NoFlightArea* getNoFlightAreas(int &num);

/**
 * \~English Calculates hash of current no-flight areas list.
 * \return Returns pointer to the calculated hash string.
 * \~Russian Вычисляет хэш-значение текущего списка бесполетных зон.
 * \return Возвращает указатель на строку с вычисленным хэшем.
 */
char* getNoFlightAreasHash();
/**
 * \~English Extracts hash from the string received from the ATM server.
 * \param[in] response String from the ATM server. Substring "$ForbiddenZonesHash hash$" is expected.
 * \param[out] hash String to write hash.
 * \param[in] hashLen Length of the string to write hash
 * \~Russian Извлекает хэш из стркои, полученной от сервера ОРВД.
 * \param[in] response Строка, пришедшая от сервера ОРВД. Ожидается наличие подстроки "$ForbiddenZonesHash хэш$".
 * \param[out] hash Строка, куда будет записан хэш.
 * \param[in] hashLen Длина строки, куда будет записан хэш.
<<<<<<< HEAD
 */
void parseNoFlightAreasHash(char* response, char* hash, uint8_t hashLen);

/**
 * \~English Extracts hash from the string received from the ATM server.
 * \param[in] response String from the ATM server. Substring "$Delay delay#" is expected.
 * \return Returns delay until next communication session in seconds.
 * \param[in] hashLen Length of the string to write hash
 * \~Russian Извлекает задержку до следующего сеанса связи из стркои, полученной от сервера ОРВД.
 * \param[in] response Строка, пришедшая от сервера ОРВД. Ожидается наличие подстроки "$Delay задержка#".
 * \return Возвращает задержку до следующего сеанса связи в секундах.
 */
=======
 */
void parseNoFlightAreasHash(char* response, char* hash, uint8_t hashLen);

/**
 * \~English Extracts hash from the string received from the ATM server.
 * \param[in] response String from the ATM server. Substring "$Delay delay#" is expected.
 * \return Returns delay until next communication session in seconds.
 * \param[in] hashLen Length of the string to write hash
 * \~Russian Извлекает задержку до следующего сеанса связи из стркои, полученной от сервера ОРВД.
 * \param[in] response Строка, пришедшая от сервера ОРВД. Ожидается наличие подстроки "$Delay задержка#".
 * \return Возвращает задержку до следующего сеанса связи в секундах.
 */
>>>>>>> b75a1492
uint32_t parseDelay(char* response);<|MERGE_RESOLUTION|>--- conflicted
+++ resolved
@@ -382,7 +382,6 @@
  * \param[in] response Строка, пришедшая от сервера ОРВД. Ожидается наличие подстроки "$ForbiddenZonesHash хэш$".
  * \param[out] hash Строка, куда будет записан хэш.
  * \param[in] hashLen Длина строки, куда будет записан хэш.
-<<<<<<< HEAD
  */
 void parseNoFlightAreasHash(char* response, char* hash, uint8_t hashLen);
 
@@ -395,18 +394,4 @@
  * \param[in] response Строка, пришедшая от сервера ОРВД. Ожидается наличие подстроки "$Delay задержка#".
  * \return Возвращает задержку до следующего сеанса связи в секундах.
  */
-=======
- */
-void parseNoFlightAreasHash(char* response, char* hash, uint8_t hashLen);
-
-/**
- * \~English Extracts hash from the string received from the ATM server.
- * \param[in] response String from the ATM server. Substring "$Delay delay#" is expected.
- * \return Returns delay until next communication session in seconds.
- * \param[in] hashLen Length of the string to write hash
- * \~Russian Извлекает задержку до следующего сеанса связи из стркои, полученной от сервера ОРВД.
- * \param[in] response Строка, пришедшая от сервера ОРВД. Ожидается наличие подстроки "$Delay задержка#".
- * \return Возвращает задержку до следующего сеанса связи в секундах.
- */
->>>>>>> b75a1492
 uint32_t parseDelay(char* response);
--- conflicted
+++ resolved
@@ -265,8 +265,8 @@
 };
 
 /**
- * \~English Converts a mission received from the VMS server into an array of commands of \ref MissionCommand type.
- * \param[in] mission Mission from the VMS server. Expected form is "$FlightMission mission#".
+ * \~English Converts a mission received from the AFCS server into an array of commands of \ref MissionCommand type.
+ * \param[in] mission Mission from the AFCS server. Expected form is "$FlightMission mission#".
  * \return Returns 1 on successful conversion, 0 otherwise.
  * \~Russian Преобразует миссию, полученную от сервера СУПА, в массив команд типа \ref MissionCommand.
  * \param[in] mission Миссия, пришедшая от сервера СУПА. Ожидается в виде "$FlightMission миссия#".
@@ -289,17 +289,13 @@
 MissionCommand* getMissionCommands(int &num);
 
 /**
-<<<<<<< HEAD
- * \~English Converts a no-flight areas string received from the VMS server into an array of areas of \ref NoFlightArea type.
- * \param[in] areas String from the VMS server. Expected form is "$ForbiddenZones areas#".
-=======
- * \~English Converts an array of commands to a string, that can be recognised by the ATM server.
+ * \~English Converts an array of commands to a string, that can be recognised by the AFCS server.
  * \param[in] commands Array of commands to convert.
  * \param[in] num Number of commands to convert.
  * \param[in, out] string String, where the converted commands will be stored.
  * \param[in] len Length of string to write converted commands.
  * \return Returns 1 on successful conversion, 0 otherwise.
- * \~Russian Преобразует массив команд в строку, распознаваемую сервером ОРВД.
+ * \~Russian Преобразует массив команд в строку, распознаваемую сервером СУПА.
  * \param[in] commands Массив команд, которые будут конвертированы.
  * \param[in] num Количество конвертируемых команд.
  * \param[in, out] string Строка, куда будут записаны конвертированные команды.
@@ -328,23 +324,22 @@
  * \~Russian Вычисляет размер массива для хранения миссии в виде массива необработанных байтов.
  * \param[in] commands Массив команд миссии.
  * \param[in] num Количество команд миссии.
- * \return Возвращает размер массива, требуемого длоя хранения миссии.
+ * \return Возвращает размер массива, требуемого для хранения миссии.
  */
 uint32_t getMissionBytesSize(MissionCommand* commands, uint8_t num);
 
 /**
- * \~English Converts a no-flight areas string received from the ATM server into an array of areas of \ref NoFlightArea type.
- * \param[in] areas String from the ATM server. Expected form is "$ForbiddenZones areas#".
->>>>>>> 0fc48493
- * \return Returns 1 on successful conversion, 0 otherwise.
- * \~Russian Преобразует строку с бесполетным зонами, полученную от сервера СУПА, в массив зон типа \ref NoFlightArea.
+ * \~English Converts a no-flight areas string received from the AFCS server into an array of areas of \ref NoFlightArea type.
+ * \param[in] areas String from the AFCS server. Expected form is "$ForbiddenZones areas#".
+ * \return Returns 1 on successful conversion, 0 otherwise.
+ * \~Russian Преобразует строку с бесполетными зонами, полученную от сервера СУПА, в массив зон типа \ref NoFlightArea.
  * \param[in] areas Строка, пришедшая от сервера СУПА. Ожидается в виде "$ForbiddenZones зоны#".
  * \return Возвращает 1, если зоны были успешно распознаны, иначе -- 0.
  */
 int loadNoFlightAreas(char* areas);
 /**
- * \~English Converts a string with changes in no-flight areas received from the VMS server, and updates current no-flight areas array.
- * \param[in] areas String from the VMS server. Expected form is "$ForbiddenZonesDelta changes#".
+ * \~English Converts a string with changes in no-flight areas received from the AFCS server, and updates current no-flight areas array.
+ * \param[in] areas String from the AFCS server. Expected form is "$ForbiddenZonesDelta changes#".
  * \return Returns 1 on successful conversion, 0 otherwise.
  * \~Russian Преобразует строку с изменениями бесполетных зон, полученную от сервера СУПА, и обновляет массив бесполетных зон.
  * \param[in] areas Строка, пришедшая от сервера СУПА. Ожидается в виде "$ForbiddenZonesDelta изменения#".
@@ -379,11 +374,11 @@
  */
 char* getNoFlightAreasHash();
 /**
- * \~English Extracts hash from the string received from the VMS server.
- * \param[in] response String from the VMS server. Substring "$ForbiddenZonesHash hash$" is expected.
+ * \~English Extracts hash from the string received from the AFCS server.
+ * \param[in] response String from the AFCS server. Substring "$ForbiddenZonesHash hash$" is expected.
  * \param[out] hash String to write hash.
  * \param[in] hashLen Length of the string to write hash
- * \~Russian Извлекает хэш из стркои, полученной от сервера СУПА.
+ * \~Russian Извлекает хэш из строки, полученной от сервера СУПА.
  * \param[in] response Строка, пришедшая от сервера СУПА. Ожидается наличие подстроки "$ForbiddenZonesHash хэш$".
  * \param[out] hash Строка, куда будет записан хэш.
  * \param[in] hashLen Длина строки, куда будет записан хэш.
@@ -391,11 +386,11 @@
 void parseNoFlightAreasHash(char* response, char* hash, uint8_t hashLen);
 
 /**
- * \~English Extracts hash from the string received from the VMS server.
- * \param[in] response String from the VMS server. Substring "$Delay delay#" is expected.
+ * \~English Extracts hash from the string received from the AFCS server.
+ * \param[in] response String from the AFCS server. Substring "$Delay delay#" is expected.
  * \return Returns delay until next communication session in seconds.
  * \param[in] hashLen Length of the string to write hash
- * \~Russian Извлекает задержку до следующего сеанса связи из стркои, полученной от сервера СУПА.
+ * \~Russian Извлекает задержку до следующего сеанса связи из строки, полученной от сервера СУПА.
  * \param[in] response Строка, пришедшая от сервера СУПА. Ожидается наличие подстроки "$Delay задержка#".
  * \return Возвращает задержку до следующего сеанса связи в секундах.
  */

--- conflicted
+++ resolved
@@ -47,21 +47,12 @@
         }
         strncpy(response, "$FlightMission H53.1019446_107.3774394_846.22&T5.0&W53.1020863_107.3774180_5.0&W53.1021926_107.3775065_5.0&W53.1023102_107.3776701_5.0&W53.1023682_107.3779464_5.0&W53.1023923_107.3782736_5.0&W53.1023279_107.3786089_5.0&W53.1021991_107.3787698_5.0&D2.0&S5.0_1200.0&W53.1020284_107.3788181_5.0&W53.1018818_107.3786679_5.0&W53.1018206_107.3782790_5.0&W53.1017900_107.3778149_5.0&W53.1018480_107.3775575_5.0&W53.1019446_107.3774394_5.0&L53.1019446_107.3774394_846.22#", 464);
     }
-<<<<<<< HEAD
-    else if ((strstr(query, "/api/arm?") != NULL) || (strstr(query, "/api/fly_accept?") != NULL)) {
-        if (responseSize < 16) {
-            logEntry("Size of response does not fit given buffer", ENTITY_NAME, LogLevel::LOG_WARNING);
-            return 0;
-        }
-        strncpy(response, "$Arm 0$Delay 1#", 16);
-=======
     else if (strstr(query, "/api/nmission?") != NULL) {
         if (responseSize < 13) {
             logEntry("Size of response does not fit given buffer", ENTITY_NAME, LogLevel::LOG_WARNING);
             return 0;
         }
         strncpy(response, "$Approve 0#", 13);
->>>>>>> b75a1492
     }
     else if ((strstr(query, "/api/arm?") != NULL) || (strstr(query, "/api/fly_accept?") != NULL)) {
         if (responseSize < 16) {
@@ -70,8 +61,6 @@
         }
         strncpy(response, "$Arm 0$Delay 1#", 16);
     }
-<<<<<<< HEAD
-=======
     else if (strstr(query, "/api/get_all_forbidden_zones?") != NULL) {
         if (responseSize < 191) {
             logEntry("Size of response does not fit given buffer", ENTITY_NAME, LogLevel::LOG_WARNING);
@@ -79,7 +68,6 @@
         }
         strncpy(response, "$ForbiddenZones 1&test_area&7&53.1021169_107.377713&53.1022184_107.3779973&53.1022023_107.3783299&53.1020767_107.3784882&53.1019962_107.3782709&53.1019189_107.3779812&53.1019656_107.3777157#", 191);
     }
->>>>>>> b75a1492
     else {
         if (responseSize < 3) {
             logEntry("Size of response does not fit given buffer", ENTITY_NAME, LogLevel::LOG_WARNING);

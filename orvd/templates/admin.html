--- conflicted
+++ resolved
@@ -21,11 +21,7 @@
         </select>
         <p id="status" class="status note">Статус: - </p>
         <p id="waiters" class="wait note">Ожидают: - </p>
-<<<<<<< HEAD
-        <p id="dop" class="dop note">DOP: - </p>
-=======
         <p id="dop" class="dop note">HDOP: - </p>
->>>>>>> 0b0865cf
         <p id="sats" class="sats note">SATS: - </p>
         <div class="marginb"></div>
 

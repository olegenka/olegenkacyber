--- conflicted
+++ resolved
@@ -13,11 +13,7 @@
 export BUILD_WITH_CLANG=
 export BUILD_WITH_GCC=
 
-<<<<<<< HEAD
-BOARD_ID="4"
-=======
 BOARD_ID=""
->>>>>>> aef8dc00
 
 set -eu
 
@@ -54,11 +50,7 @@
         --sdk-path|-s)
             SDK_PREFIX=$2
             ;;
-<<<<<<< HEAD
-        --board_id)
-=======
         --board-id)
->>>>>>> aef8dc00
             BOARD_ID=$2
             ;;
         -*)
@@ -82,12 +74,8 @@
 "$SDK_PREFIX/toolchain/bin/cmake" -G "Unix Makefiles" -B "$BUILD" \
       -D SIMULATION="FALSE" \
       -D SERVER="FALSE" \
-<<<<<<< HEAD
       -D UNIT_TESTS="FALSE" \
-      -D BOARD_ID=$BOARD_ID \
-=======
       -D BOARD_ID="$BOARD_ID" \
->>>>>>> aef8dc00
       -D CMAKE_BUILD_TYPE:STRING=Debug \
       -D CMAKE_INSTALL_PREFIX:STRING="$INSTALL_PREFIX" \
       -D CMAKE_FIND_ROOT_PATH="${SDK_PREFIX}/sysroot-$TARGET" \

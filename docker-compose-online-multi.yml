
services:
#################################################
# cross-build-sim-online.sh SIMULATOR_IP SERVER_IP
  kos:
    image: simulator
    build:
      context: .
      dockerfile: ./Dockerfile
    container_name: kos
<<<<<<< HEAD
    command: /home/user/kos/cross-build-sim-online.sh --simulator_ip 172.28.0.2 --server_ip 172.28.0.4 --board_id 1
=======
    command: /home/user/kos/cross-build-sim-online.sh 172.28.0.2 172.28.0.4 --board-id 1
>>>>>>> aef8dc00
    working_dir: /home/user/kos
    user: user
    depends_on:
      - arducopter
    networks:
      cyberimmune:
        ipv4_address: 172.28.0.1
#################################################
  arducopter:
    image: simulator
    build:
      context: .
      dockerfile: ./Dockerfile
    container_name: arducopter
    command: /home/user/ardupilot/sitl/bin/arducopter -S --model + --speedup 1 --slave 0  --serial5=tcp:5765:wait --serial6=tcp:5766:wait --serial7=tcp:5767:wait --defaults copter.parm --sim-address=172.28.0.2 --home=-35.3633463,149.1652273,587.05,0 -I0 --sysid 1
    working_dir: /home/user/ardupilot
    user: user
    restart: always
    networks:
      cyberimmune:
        ipv4_address: 172.28.0.2
#################################################
  mavproxy:
    image: simulator
    build:
      context: .
      dockerfile: ./Dockerfile
    container_name: mavproxy
    command: mavproxy.py --out 172.28.5.254:14550 --out 172.28.5.254:14551 --master tcp:172.28.0.2:5760 --sitl 172.28.0.2:5501 --logfile /home/user/mav.tlog --daemon
    working_dir: /home/user/mavproxy
    user: user
    depends_on:
      - arducopter
    restart: always
    networks:
      cyberimmune:
        ipv4_address: 172.28.0.3
#################################################
  orvd:
    image: orvd
    build:
      context: .
      dockerfile: ./orvd.Dockerfile
    container_name: orvd
    working_dir: /home/user/orvd
    restart: always
    networks:
      cyberimmune:
        ipv4_address: 172.28.0.4
    ports:
      - "8080:8080"
#################################################
  kos1:
    image: simulator
    build:
      context: .
      dockerfile: ./Dockerfile
    container_name: kos1
<<<<<<< HEAD
    command: /home/user/kos/cross-build-sim-online.sh --simulator_ip 172.28.0.12 --server_ip 172.28.0.4 --board_id  2
=======
    command: /home/user/kos/cross-build-sim-online.sh 172.28.0.12 172.28.0.4 --board-id 2
>>>>>>> aef8dc00
    working_dir: /home/user/kos
    user: user
    depends_on:
      - arducopter1
    networks:
      cyberimmune:
        ipv4_address: 172.28.0.11
#################################################
  arducopter1:
    image: simulator
    build:
      context: .
      dockerfile: ./Dockerfile
    container_name: arducopter1
    command: /home/user/ardupilot/sitl/bin/arducopter -S --model + --speedup 1 --slave 0  --serial5=tcp:5765:wait --serial6=tcp:5766:wait --serial7=tcp:5767:wait --defaults copter.parm --sim-address=172.28.0.12 --home=53.1019446,107.3774394,846.22,0 -I0 --sysid 2
    working_dir: /home/user/ardupilot
    user: user
    restart: always
    networks:
      cyberimmune:
        ipv4_address: 172.28.0.12
#################################################
  mavproxy1:
    image: simulator
    build:
      context: .
      dockerfile: ./Dockerfile
    container_name: mavproxy1
    command: mavproxy.py --out 172.28.5.254:14550 --out 172.28.5.254:14551 --master tcp:172.28.0.12:5760 --sitl 172.28.0.12:5501 --logfile /home/user/mav.tlog --daemon
    working_dir: /home/user/mavproxy
    user: user
    depends_on:
      - arducopter1
    restart: always
    networks:
      cyberimmune:
        ipv4_address: 172.28.0.13
#################################################
  kos2:
    image: simulator
    build:
      context: .
      dockerfile: ./Dockerfile
    container_name: kos2
<<<<<<< HEAD
    command: /home/user/kos/cross-build-sim-online.sh --simulator_ip 172.28.0.22 --server_ip 172.28.0.4 --board_id  3
=======
    command: /home/user/kos/cross-build-sim-online.sh 172.28.0.22 172.28.0.4 --board-id 3
>>>>>>> aef8dc00
    working_dir: /home/user/kos
    user: user
    depends_on:
      - arducopter2
    networks:
      cyberimmune:
        ipv4_address: 172.28.0.21
#################################################
  arducopter2:
    image: simulator
    build:
      context: .
      dockerfile: ./Dockerfile
    container_name: arducopter2
    command: /home/user/ardupilot/sitl/bin/arducopter -S --model + --speedup 1 --slave 0  --serial5=tcp:5765:wait --serial6=tcp:5766:wait --serial7=tcp:5767:wait --defaults copter.parm --sim-address=172.28.0.22 --home=-35.3633463,149.1652273,587.05,0 -I0 --sysid 3
    working_dir: /home/user/ardupilot
    user: user
    restart: always
    networks:
      cyberimmune:
        ipv4_address: 172.28.0.22
#################################################
  mavproxy2:
    image: simulator
    build:
      context: .
      dockerfile: ./Dockerfile
    container_name: mavproxy2
    command: mavproxy.py --out 172.28.5.254:14550 --out 172.28.5.254:14551 --master tcp:172.28.0.22:5760 --sitl 172.28.0.22:5501 --logfile /home/user/mav.tlog --daemon
    working_dir: /home/user/mavproxy
    user: user
    depends_on:
      - arducopter2
    restart: always
    networks:
      cyberimmune:
        ipv4_address: 172.28.0.23
#################################################
networks:
  cyberimmune:
    ipam:
      driver: default
      config:
        - subnet: 172.28.0.0/16
          ip_range: 172.28.5.0/24
          gateway: 172.28.5.254<|MERGE_RESOLUTION|>--- conflicted
+++ resolved
@@ -8,11 +8,7 @@
       context: .
       dockerfile: ./Dockerfile
     container_name: kos
-<<<<<<< HEAD
-    command: /home/user/kos/cross-build-sim-online.sh --simulator_ip 172.28.0.2 --server_ip 172.28.0.4 --board_id 1
-=======
-    command: /home/user/kos/cross-build-sim-online.sh 172.28.0.2 172.28.0.4 --board-id 1
->>>>>>> aef8dc00
+    command: /home/user/kos/cross-build-sim-online.sh --simulator-ip 172.28.0.2 --server-ip 172.28.0.4 --board-id 1
     working_dir: /home/user/kos
     user: user
     depends_on:
@@ -71,11 +67,7 @@
       context: .
       dockerfile: ./Dockerfile
     container_name: kos1
-<<<<<<< HEAD
-    command: /home/user/kos/cross-build-sim-online.sh --simulator_ip 172.28.0.12 --server_ip 172.28.0.4 --board_id  2
-=======
-    command: /home/user/kos/cross-build-sim-online.sh 172.28.0.12 172.28.0.4 --board-id 2
->>>>>>> aef8dc00
+    command: /home/user/kos/cross-build-sim-online.sh --simulator-ip 172.28.0.12 --server-ip 172.28.0.4 --board-id 2
     working_dir: /home/user/kos
     user: user
     depends_on:
@@ -120,11 +112,7 @@
       context: .
       dockerfile: ./Dockerfile
     container_name: kos2
-<<<<<<< HEAD
-    command: /home/user/kos/cross-build-sim-online.sh --simulator_ip 172.28.0.22 --server_ip 172.28.0.4 --board_id  3
-=======
-    command: /home/user/kos/cross-build-sim-online.sh 172.28.0.22 172.28.0.4 --board-id 3
->>>>>>> aef8dc00
+    command: /home/user/kos/cross-build-sim-online.sh --simulator-ip 172.28.0.22 --server-ip 172.28.0.4 --board-id 3
     working_dir: /home/user/kos
     user: user
     depends_on:
